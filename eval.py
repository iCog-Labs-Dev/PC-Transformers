import time
import torch
from predictive_coding.config import GPTConfig
from predictive_coding.pc_layer import PCLayer
from Data_preprocessing.dataloader import test_loader
import torch.nn.functional as F
from utils.model_utils import load_tokenizer, load_model, reset_pc_modules, compute_text_metrics, decode_ids

"""Usage: python eval.py"""

def evaluate(model, dataloader, tokenizer, max_batches=None, compute_metrics=True):
    start_time = time.time()
    model.eval()
    total_energy = 0.0
    batch_count = 0
    total_ce_loss = 0.0
    pad_token_id = tokenizer.token_to_id("[PAD]")

    decoded_targets, decoded_predictions = [], []
    
    if max_batches is None:
        print(f"Evaluating on the full test set...")
    else:
        print(f"Evaluating on up to {max_batches} batches...")
        
<<<<<<< HEAD
    with torch.no_grad():
        for batch_idx, batch in enumerate(dataloader):
            if max_batches is not None and batch_idx >= max_batches:
                break

            input_ids = batch["input_ids"]
            targets = batch["target_ids"]

            logits = model(targets, input_ids)
            ce_loss = F.cross_entropy(
                logits.view(-1, logits.size(-1)),
                targets.view(-1),
                ignore_index= pad_token_id,
            )
            total_ce_loss += ce_loss.item()

            layer_energies = []
            for module in model.modules():
                if isinstance(module, PCLayer) and hasattr(module, "get_energy"):
                    energy = module.get_energy()
                    if energy is not None and not (torch.isnan(torch.tensor(energy)) if isinstance(energy, (int, float)) else False):
                        layer_energies.append(energy)

            if layer_energies:
                valid_energies = [e for e in layer_energies if not (torch.isnan(torch.tensor(e)) if isinstance(e, (int, float)) else True)]
                batch_energy = sum(valid_energies) / len(valid_energies) if valid_energies else ce_loss.item()
            else:
                batch_energy = ce_loss.item()
            total_energy += batch_energy
            batch_count += 1
=======
    for batch_idx, batch in enumerate(dataloader):
        if max_batches is not None and batch_idx >= max_batches:
            break
        
        input_ids = batch["input_ids"]
        targets = batch["target_ids"]

        logits = model(targets, input_ids)
        ce_loss = F.cross_entropy(
            logits.view(-1, logits.size(-1)),
            targets.view(-1),
            ignore_index= pad_token_id,
        )
        total_ce_loss += ce_loss.item()
        
        layer_energies = []
        for module in model.modules():
            if isinstance(module, PCLayer) and hasattr(module, "get_energy"):
                energy = module.get_energy()
                if energy is not None:
                    layer_energies.append(energy)
        
        batch_energy = ce_loss.item() if not layer_energies else sum(layer_energies) / len(layer_energies)
        total_energy += batch_energy
        batch_count += 1
>>>>>>> 80a79276

        if (batch_idx + 1) % 10 == 0:
            print(f"  Batch {batch_idx + 1}/{len(dataloader)} | CE Loss: {ce_loss.item():.4f}| Batch Energy: {batch_energy:.4f}", flush=True)

<<<<<<< HEAD
            if compute_metrics:
                preds = torch.argmax(logits, dim=-1)
                mask = targets != pad_token_id
                for i in range(preds.size(0)):
                    pred_str = decode_ids(tokenizer, preds[i][mask[i]].tolist(), stop_at_eos=True)
                    tgt_str = decode_ids(tokenizer, targets[i][mask[i]].tolist(), stop_at_eos=True)
                    decoded_predictions.append(pred_str)
                    decoded_targets.append(tgt_str)

            reset_pc_modules(model)
=======
        if compute_metrics:
            preds = torch.argmax(logits, dim=-1)
            mask = targets != pad_token_id
            for i in range(preds.size(0)):
                pred_str = decode_ids(tokenizer, preds[i][mask[i]].tolist(), stop_at_eos=True)
                tgt_str = decode_ids(tokenizer, targets[i][mask[i]].tolist(), stop_at_eos=True)
                decoded_predictions.append(pred_str)
                decoded_targets.append(tgt_str)
        
        reset_pc_modules(model)
>>>>>>> 80a79276

    if compute_metrics and decoded_predictions and decoded_targets:
        compute_text_metrics(decoded_predictions, decoded_targets)

    avg_energy = total_energy / batch_count if batch_count > 0 else 0.0
    avg_ce_loss = total_ce_loss / batch_count if batch_count > 0 else 0.0
        
    elapsed = time.time() - start_time
    print(f"Evaluation completed in {elapsed:.2f} seconds")
    print(f"Total Batches Processed: {batch_idx + 1}")
    print(f"Avg CE Loss: {avg_ce_loss:.4f} | Avg Energy: {avg_energy:.4f}")
    return avg_energy, avg_ce_loss 

def main():
    tokenizer = load_tokenizer()
    vocab_size = tokenizer.get_vocab_size()
    config = GPTConfig(
        vocab_size = vocab_size,
        block_size=256,
        n_embed=64,
        dropout=0.1,
        local_learning_rate= 1e-5,
        T=20,
        is_holding_error=True,
        num_heads=8,
        n_blocks=4,
        num_epochs=1,
        update_bias=True,
        energy_fn_name="scaled_mse", 
        eos_token_id = tokenizer.token_to_id("[EOS]")
    )

    model_path = "checkpoints/pc_transformer.pt"
    model = load_model(model_path, config)

<<<<<<< HEAD
=======
    # Max batches can be set to limit evaluation, or None for full dataset
>>>>>>> 80a79276
    evaluate(model, test_loader, tokenizer, max_batches= None, compute_metrics=True)

if __name__ == "__main__":
    main()<|MERGE_RESOLUTION|>--- conflicted
+++ resolved
@@ -23,7 +23,6 @@
     else:
         print(f"Evaluating on up to {max_batches} batches...")
         
-<<<<<<< HEAD
     with torch.no_grad():
         for batch_idx, batch in enumerate(dataloader):
             if max_batches is not None and batch_idx >= max_batches:
@@ -54,49 +53,10 @@
                 batch_energy = ce_loss.item()
             total_energy += batch_energy
             batch_count += 1
-=======
-    for batch_idx, batch in enumerate(dataloader):
-        if max_batches is not None and batch_idx >= max_batches:
-            break
-        
-        input_ids = batch["input_ids"]
-        targets = batch["target_ids"]
-
-        logits = model(targets, input_ids)
-        ce_loss = F.cross_entropy(
-            logits.view(-1, logits.size(-1)),
-            targets.view(-1),
-            ignore_index= pad_token_id,
-        )
-        total_ce_loss += ce_loss.item()
-        
-        layer_energies = []
-        for module in model.modules():
-            if isinstance(module, PCLayer) and hasattr(module, "get_energy"):
-                energy = module.get_energy()
-                if energy is not None:
-                    layer_energies.append(energy)
-        
-        batch_energy = ce_loss.item() if not layer_energies else sum(layer_energies) / len(layer_energies)
-        total_energy += batch_energy
-        batch_count += 1
->>>>>>> 80a79276
 
         if (batch_idx + 1) % 10 == 0:
             print(f"  Batch {batch_idx + 1}/{len(dataloader)} | CE Loss: {ce_loss.item():.4f}| Batch Energy: {batch_energy:.4f}", flush=True)
 
-<<<<<<< HEAD
-            if compute_metrics:
-                preds = torch.argmax(logits, dim=-1)
-                mask = targets != pad_token_id
-                for i in range(preds.size(0)):
-                    pred_str = decode_ids(tokenizer, preds[i][mask[i]].tolist(), stop_at_eos=True)
-                    tgt_str = decode_ids(tokenizer, targets[i][mask[i]].tolist(), stop_at_eos=True)
-                    decoded_predictions.append(pred_str)
-                    decoded_targets.append(tgt_str)
-
-            reset_pc_modules(model)
-=======
         if compute_metrics:
             preds = torch.argmax(logits, dim=-1)
             mask = targets != pad_token_id
@@ -107,7 +67,6 @@
                 decoded_targets.append(tgt_str)
         
         reset_pc_modules(model)
->>>>>>> 80a79276
 
     if compute_metrics and decoded_predictions and decoded_targets:
         compute_text_metrics(decoded_predictions, decoded_targets)
@@ -143,10 +102,7 @@
     model_path = "checkpoints/pc_transformer.pt"
     model = load_model(model_path, config)
 
-<<<<<<< HEAD
-=======
     # Max batches can be set to limit evaluation, or None for full dataset
->>>>>>> 80a79276
     evaluate(model, test_loader, tokenizer, max_batches= None, compute_metrics=True)
 
 if __name__ == "__main__":
