import time
import torch
from predictive_coding.config import GPTConfig
from predictive_coding.pc_layer import PCLayer
from Data_preprocessing.dataloader import test_loader
import torch.nn.functional as F
from utils.model_utils import load_tokenizer, load_model, reset_pc_modules, compute_text_metrics, decode_ids

"""Usage: python eval.py"""

def evaluate(model, dataloader, tokenizer, max_batches=None, compute_metrics=True):
    start_time = time.time()
    model.eval()
    total_energy = 0.0
    batch_count = 0
    total_ce_loss = 0.0
    pad_token_id = tokenizer.pad_token_id
    vocab_size = tokenizer.vocab_size

    decoded_targets, decoded_predictions = [], []
    
    if max_batches is None:
        print(f"Evaluating on the full test set...")
    else:
        print(f"Evaluating on up to {max_batches} batches...")
        
<<<<<<< HEAD
    with torch.no_grad():
        for batch_idx, batch in enumerate(dataloader):
            if max_batches is not None and batch_idx >= max_batches:
                break

            input_ids = batch["input_ids"]
            targets = batch["target_ids"]

            logits = model(targets, input_ids)
            ce_loss = F.cross_entropy(
                logits.view(-1, logits.size(-1)),
                targets.view(-1),
                ignore_index= pad_token_id,
            )
            total_ce_loss += ce_loss.item()

            layer_energies = []
            for module in model.modules():
                if isinstance(module, PCLayer) and hasattr(module, "get_energy"):
                    energy = module.get_energy()
                    if energy is not None and not (torch.isnan(torch.tensor(energy)) if isinstance(energy, (int, float)) else False):
                        layer_energies.append(energy)

            if layer_energies:
                valid_energies = [e for e in layer_energies if not (torch.isnan(torch.tensor(e)) if isinstance(e, (int, float)) else True)]
                batch_energy = sum(valid_energies) / len(valid_energies) if valid_energies else ce_loss.item()
            else:
                batch_energy = ce_loss.item()
            total_energy += batch_energy
            batch_count += 1
=======
    for batch_idx, batch in enumerate(dataloader):
        if max_batches is not None and batch_idx >= max_batches:
            break
        
        input_ids = batch["input_ids"]
        targets = batch["target_ids"]
        
        # Clip targets to valid range before using them for loss calculation
        if targets.max() >= vocab_size:
            targets = torch.clamp(targets, max=vocab_size-1)

        logits = model(targets, input_ids)
        ce_loss = F.cross_entropy(
            logits.view(-1, logits.size(-1)),
            targets.view(-1),
            ignore_index=pad_token_id,
        )
        total_ce_loss += ce_loss.item()
        
        layer_energies = []
        for module in model.modules():
            if isinstance(module, PCLayer) and hasattr(module, "get_energy"):
                energy = module.get_energy()
                if energy is not None:
                    layer_energies.append(energy)
        
        batch_energy = ce_loss.item() if not layer_energies else sum(layer_energies) / len(layer_energies)
        total_energy += batch_energy
        batch_count += 1
>>>>>>> c2ae634e

        if (batch_idx + 1) % 10 == 0:
            print(f"  Batch {batch_idx + 1}/{len(dataloader)} | CE Loss: {ce_loss.item():.4f}| Batch Energy: {batch_energy:.4f}", flush=True)

        if compute_metrics:
            preds = torch.argmax(logits, dim=-1)
            mask = targets != pad_token_id
            for i in range(preds.size(0)):
                pred_str = decode_ids(tokenizer, preds[i][mask[i]].tolist(), stop_at_eos=True)
                tgt_str = decode_ids(tokenizer, targets[i][mask[i]].tolist(), stop_at_eos=True)
                decoded_predictions.append(pred_str)
                decoded_targets.append(tgt_str)
        
        reset_pc_modules(model)

    if compute_metrics and decoded_predictions and decoded_targets:
        compute_text_metrics(decoded_predictions, decoded_targets)

    avg_energy = total_energy / batch_count if batch_count > 0 else 0.0
    avg_ce_loss = total_ce_loss / batch_count if batch_count > 0 else 0.0
        
    elapsed = time.time() - start_time
    print(f"Evaluation completed in {elapsed:.2f} seconds")
    print(f"Total Batches Processed: {batch_idx + 1}")
    print(f"Avg CE Loss: {avg_ce_loss:.4f} | Avg Energy: {avg_energy:.4f}")
    return avg_energy, avg_ce_loss 

def main():
    tokenizer = load_tokenizer()
    vocab_size = tokenizer.vocab_size
    config = GPTConfig(
        vocab_size = vocab_size,
        block_size=256,
        n_embed=64,
        dropout=0.1,
        local_learning_rate= 1e-5,
        T=20,
        is_holding_error=True,
        num_heads=8,
        n_blocks=4,
        num_epochs=1,
        update_bias=True,
        energy_fn_name="scaled_mse", 
        eos_token_id = tokenizer.eos_token_id
    )

    model_path = "checkpoints/pc_transformer.pt"
    model = load_model(model_path, config)

    # Max batches can be set to limit evaluation, or None for full dataset
    evaluate(model, test_loader, tokenizer, max_batches= None, compute_metrics=True)

if __name__ == "__main__":
    main()<|MERGE_RESOLUTION|>--- conflicted
+++ resolved
@@ -24,7 +24,6 @@
     else:
         print(f"Evaluating on up to {max_batches} batches...")
         
-<<<<<<< HEAD
     with torch.no_grad():
         for batch_idx, batch in enumerate(dataloader):
             if max_batches is not None and batch_idx >= max_batches:
@@ -55,37 +54,6 @@
                 batch_energy = ce_loss.item()
             total_energy += batch_energy
             batch_count += 1
-=======
-    for batch_idx, batch in enumerate(dataloader):
-        if max_batches is not None and batch_idx >= max_batches:
-            break
-        
-        input_ids = batch["input_ids"]
-        targets = batch["target_ids"]
-        
-        # Clip targets to valid range before using them for loss calculation
-        if targets.max() >= vocab_size:
-            targets = torch.clamp(targets, max=vocab_size-1)
-
-        logits = model(targets, input_ids)
-        ce_loss = F.cross_entropy(
-            logits.view(-1, logits.size(-1)),
-            targets.view(-1),
-            ignore_index=pad_token_id,
-        )
-        total_ce_loss += ce_loss.item()
-        
-        layer_energies = []
-        for module in model.modules():
-            if isinstance(module, PCLayer) and hasattr(module, "get_energy"):
-                energy = module.get_energy()
-                if energy is not None:
-                    layer_energies.append(energy)
-        
-        batch_energy = ce_loss.item() if not layer_energies else sum(layer_energies) / len(layer_energies)
-        total_energy += batch_energy
-        batch_count += 1
->>>>>>> c2ae634e
 
         if (batch_idx + 1) % 10 == 0:
             print(f"  Batch {batch_idx + 1}/{len(dataloader)} | CE Loss: {ce_loss.item():.4f}| Batch Energy: {batch_energy:.4f}", flush=True)
