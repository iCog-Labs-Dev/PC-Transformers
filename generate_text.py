--- conflicted
+++ resolved
@@ -37,19 +37,11 @@
 
 config = GPTConfig(
     vocab_size = vocab_size,
-<<<<<<< HEAD
-    block_size=320,
-    local_learning_rate= 1.51e-04,
-    n_embed=464,
-    dropout=0.2572947974079954,
-    T=8,
-=======
+    T=20,
+    local_learning_rate= 1.51e-05,
+    dropout= 0.07813827928828256,
+    n_embed= 208,
     block_size=208,
-    n_embed= 208,
-    dropout= 0.07813827928828256,
-    local_learning_rate= 1.51e-05,
-    T=20,
->>>>>>> b63ab8ac
     is_holding_error=True,
     num_heads=16,
     n_blocks=6,
