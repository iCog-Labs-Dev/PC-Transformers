--- conflicted
+++ resolved
@@ -6,43 +6,20 @@
 from Data_preprocessing.dataloader import get_loaders
 from torch.nn.parallel import DistributedDataParallel as DDP
 import torch.distributed as dist
-<<<<<<< HEAD
+
 """
-generate_text.py
+Usage: python generate_text.py
 
-This script generates text using a trained Predictive Coding Transformer model.
-It loads a model checkpoint, selects a short prompt from test data, and then generates
-continuation tokens autoregressively. 
+This script generates text using a trained predictive coding transformer model.
+It takes a prompt, generates new tokens, and prints the prompt, target, and generated text.
 
 USAGE(CPU):
     python generate_text.py
 
 Usage (Multi-GPU):
     torchrun --nproc-per-node=<NUM_GPUS> generate_text.py
-
-"""
-=======
-
-"""
-This script generates text using the trained predictive coding transformer model.
-It takes a prompt, generates new tokens, and prints the prompt, target, and generated text.
-
-Usage: torchrun --nproc-per-node=<NUM_GPU> generate_text.py
-
 """
 
-local_rank = int(os.getenv("LOCAL_RANK", 0))
-device = torch.device(f"cuda:{local_rank}" if torch.cuda.is_available() else "cpu")
->>>>>>> fdd15c6f
-
-
-def get_device_and_rank():
-    if torch.cuda.is_available():
-        local_rank = int(os.getenv("LOCAL_RANK", 0))
-        device = torch.device(f"cuda:{local_rank}")
-        return device, local_rank
-    else:
-        return torch.device("cpu"), 0
 
 def generate_text(model, config, input_ids, max_new_tokens=50, temperature=1.0, device = None):
     model.eval()
