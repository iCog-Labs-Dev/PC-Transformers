import torch
import torch.nn as nn
import torch.nn.functional as F
import math
import gc
from predictive_coding.config import GPTConfig
from utils.attention_utils import apply_flash_attention, apply_standard_attention


def compute_DVL(attn_v, requires_update):
    B, H, T, D = attn_v.shape
    device = attn_v.device
<<<<<<< HEAD
    x = attn_v.transpose(0, 1).flatten(2, 3)
    x = F.normalize(x, p=2, dim=-1)
    s_m = torch.bmm(x, x.transpose(1, 2))
    N = s_m.size(1)
    mask = ~torch.eye(N, dtype=torch.bool, device=attn_v.device)
    s_m = s_m[:, mask].mean(dim=-1)
    identity = torch.eye(H, device=attn_v.device)
    identity = identity.unsqueeze(0).expand(H, -1, -1)
    corr = s_m - identity
    dvl = (corr ** 2).mean()
=======
    x = attn_v.transpose(0, 1).flatten(2, 3)  # (H, B, T*D)
    x = x.transpose(0, 1)  
    x = F.normalize(x, p=2, dim=-1)
    s_m = torch.bmm(x, x.transpose(1, 2))  
    s_m = s_m.mean(dim=0)  
    identity = torch.eye(H, device=attn_v.device)  
    corr = s_m - identity  
    dvl = (corr ** 2).mean()  
>>>>>>> adcd3656
    dvl_grad = torch.zeros_like(attn_v, device=device)
    try:
        if requires_update:
            dvl_grad = torch.autograd.grad(dvl, attn_v, retain_graph=True)[0]
    except Exception as e:
        print(f"Error computing diversity gradient: {e}")
    return dvl_grad


def get_head_similarity(mu_heads):
    B, H, T, D = mu_heads.shape
    x = mu_heads.transpose(0, 1).flatten(2, 3)
    x = F.normalize(x, p=2, dim=-1)
    corr = torch.bmm(x, x.transpose(1, 2))
    mask = ~torch.eye(corr.size(1), device=corr.device).bool()
    s_v = corr[:, mask].mean(dim=-1)
    corr = s_v.abs().mean(dim=-1)
    return corr.detach().cpu()


def x_init(batch_size: int, seq_len: int, embedding_size: int, device: torch.device = None) -> torch.Tensor:
    return torch.randn(batch_size, seq_len, embedding_size, device=device)


def step_embed(t, T, target, layer, layer_type, input_ids, position_ids, local_lr, clamp_value, energy_fn_name,
               is_holding_error, requires_update, mu_word_cache=None, mu_pos_cache=None):
    word_layer = layer["word"]
    pos_layer = layer["pos"]
    vocab_size = word_layer.weight.size(0)
    if input_ids.max() >= vocab_size:
        input_ids = torch.clamp(input_ids, max=vocab_size - 1)
    max_pos = pos_layer.weight.size(0)
    if position_ids.max() >= max_pos:
        position_ids = torch.clamp(position_ids, max=max_pos - 1)

    if requires_update or mu_word_cache is None or mu_pos_cache is None:
        mu_word = word_layer(input_ids)
        mu_pos = pos_layer(position_ids)
    else:
        mu_word = mu_word_cache
        mu_pos = mu_pos_cache

    mu = mu_word + mu_pos

    if not requires_update:
        if t == T - 1:
            finalize_step(mu, target, mu - mu, t, layer_type, energy_fn_name, is_holding_error)
        return mu, mu_word, mu_pos

    error = target - mu
    update = torch.clamp(error, -clamp_value, clamp_value)

    if requires_update:
        with torch.no_grad():
            flat_input_ids = input_ids.reshape(-1)
            flat_update = update.reshape(-1, update.size(-1))
            word_weight = word_layer.weight.data.index_add(0, flat_input_ids, local_lr * flat_update)
            word_layer.weight = nn.Parameter(word_weight)

            flat_position_ids = position_ids.reshape(-1)
            pos_weight = pos_layer.weight.data.index_add(0, flat_position_ids, local_lr * flat_update)
            pos_layer.weight = nn.Parameter(pos_weight)

    if t == T - 1:
        finalize_step(mu, target, error, t, layer_type, energy_fn_name, is_holding_error)

    return mu, mu_word, mu_pos
<<<<<<< HEAD


def step_linear(t, T, target, x, layer, W_latents, layer_type, local_lr, clamp_value, use_lateral, is_holding_error,
                energy_fn_name, update_bias, requires_update):
=======
    
def step_linear(t, T, target, x, layer, W_latents, layer_type, local_lr, clamp_value, use_lateral, is_holding_error, energy_fn_name, update_bias, requires_update, upper_mu):
    """
    Perform a predictive coding update step for a linear (fully connected) layer.

    Args:
        t (int): Current inference step.
        T (int): Total number of inference steps.
        target (torch.Tensor): Target activity tensor.
        x (torch.Tensor): Current activity tensor.
        layer (nn.Module): Linear layer.
        W_latents (dict): Lateral weights.
        layer_type (str): Layer type string.
        local_lr (float): Local learning rate.
        clamp_value (float): Value to clamp updates.
        use_lateral (bool): Whether to use lateral connections.
        is_holding_error (bool): Whether to accumulate errors.
        energy_fn_name (str): Name of energy function.
        update_bias (bool): Whether to update bias.
        requires_update (bool): Whether to update weights.
    Returns:
        tuple: (updated activity tensor, predicted output tensor)
    """
>>>>>>> adcd3656
    device = x.device

    # Only enable gradients for output layer
    if layer_type == "linear_output":
        if not x.requires_grad:
            x.requires_grad_(True)

    mu = layer(x)
    if layer_type == "fc1":
        mu = F.gelu(mu)

    error = target - mu
<<<<<<< HEAD
=======
    U_error = torch.zeros_like(x, device=device)
    
    
    if upper_mu is not None:
         U_error = x- upper_mu
         U_error= U_error @layer.weight.T # project the error 
         error= error-U_error     
    if layer.weight.shape[0] != layer.weight.shape[1]:
        error_proj = torch.einsum("bsh, vh -> bsv", error, layer.weight.T)  
    else:
        error_proj = error  
>>>>>>> adcd3656

    if layer_type == "linear_output":
        energy = energy_fn(mu, target, energy_fn_name="kld")

        if not torch.isfinite(energy):
            print(f"[WARNING] KLD energy is {energy} → using zero grad")
            delta_x = torch.zeros_like(x)
        else:
            try:
                grad_outputs = torch.autograd.grad(energy, x, retain_graph=True, allow_unused=True)
                delta_x = grad_outputs[0] if grad_outputs[0] is not None else torch.zeros_like(x)
            except Exception as e:
                print(f"[ERROR] autograd failed for x in {layer_type}: {e}")
                delta_x = torch.zeros_like(x)

        if delta_x is None:
            delta_x = torch.zeros_like(x)
        delta_x = torch.nan_to_num(delta_x, 0.0).clamp(-1.0, 1.0)

        
        if requires_update:
            try:
                 grad_weight = torch.autograd.grad(energy, layer.weight, ...)[0]
                 grad_bias = torch.autograd.grad(energy, layer.bias, ...)[0] if layer.bias else None
                 delta_W = local_lr * grad_weight
                 delta_b = local_lr * grad_bias if layer.bias else None
            except:
                delta_W = local_lr * torch.einsum("bsh,bsv->hv", error, x.detach())
                delta_b = local_lr * error.mean(dim=(0, 1)) if layer.bias is not None else None

            
    else:
<<<<<<< HEAD
        error_proj = torch.einsum("bsh, vh -> bsv", error, layer.weight.T) if layer.weight.shape[0] != layer.weight.shape[1] else error
=======
        x= x + local_lr * error 
    
    x = torch.clamp(x, -clamp_value, clamp_value)
    
    # PC Update W_layer
    if requires_update:
>>>>>>> adcd3656
        delta_W = local_lr * torch.einsum("bsh,bsv->hv", error, x.detach())
        delta_x = error_proj 
    if use_lateral and layer_type in W_latents:
            W_latent = W_latents[layer_type].to(device)
            x_latent = torch.einsum("bsh,hv->bsv", x, W_latent)
            delta_x= delta_x+ x_latent
            x = x + local_lr * delta_x

            if requires_update:
                anti_hebbian_latent = -torch.einsum("bsh,bsv->hv", x.detach(), x.detach())
                W_latents[layer_type] = W_latents[layer_type] + local_lr * anti_hebbian_latent
    else:
            x = x + local_lr * error_proj

        # pc weight update
    if requires_update:
            layer.weight = nn.Parameter(layer.weight + delta_W)
            if layer.bias is not None and update_bias:
                layer.bias = nn.Parameter(layer.bias + local_lr * error.mean(dim=(0, 1)))
                #layer.bias = nn.Parameter(layer.bias + delta_b * error.mean(dim=(0, 1)))
    x = torch.clamp(x, -clamp_value, clamp_value)

    if t == T - 1:
        finalize_step(mu, target, error, t, layer_type, energy_fn_name, is_holding_error)

    return x, mu

<<<<<<< HEAD
=======
def step_attn(t, T, target, x, W_latents, proj_layers, layer_type, local_lr, clamp_value, use_lateral, is_holding_error, energy_fn_name, update_bias, requires_update, layer_instance, num_heads, n_embed, la, upper_mu, flash=False):
        assert proj_layers is not None, "proj_layers dict is required for attention"
        device = x.device
        q_proj = proj_layers.get("q_proj", None)
        k_proj = proj_layers.get("k_proj", None)
        v_proj = proj_layers.get("v_proj", None)
        
        assert all(p is not None for p in (q_proj, k_proj, v_proj)), "Missing Q/K/V projections in dict"        
        Q= q_proj(x)
        K= k_proj(x)
        V= v_proj(x)
        batch_size, seq_len, embed_dim = target.shape
        head_dim = n_embed // num_heads
        la = la * math.sqrt(1.0 / head_dim)

        Q = Q.view(batch_size, num_heads, seq_len, head_dim).transpose(1, 2)
        K = K.view(batch_size, num_heads, seq_len, head_dim).transpose(1, 2)
        V = V.view(batch_size, num_heads, seq_len, head_dim).transpose(1, 2)

        if flash:
            mu_heads = apply_flash_attention(Q, K, V)
        else:
            mu_heads = apply_standard_attention(Q, K, V)

        dvl_grad = compute_DVL(mu_heads, requires_update)
        if dvl_grad is not None:
            dvl_grad = dvl_grad.to(device)
        dvl_norm = dvl_grad.norm().item() if dvl_grad is not None else 0.0
        similarity = get_head_similarity(mu_heads)
        mu = mu_heads.transpose(1, 2).contiguous().view(batch_size, seq_len, embed_dim)
     
        error = target - mu  # B, T, D
        U_error = torch.zeros_like(x, device=device)
        if upper_mu is not None:
         U_error = x- upper_mu
         error= error-U_error  
          
        if dvl_grad is not None:
            B, T, H, D = dvl_grad.shape
            dvl_projected = dvl_grad.permute(0, 2, 1, 3).contiguous().view(B, T, -1)
            dvl_projected=dvl_projected.clamp(-1e-3, 1e-3)
            error = error + la * dvl_projected
        
        if layer_instance is not None:
            setattr(layer_instance, '_head_similarity', similarity)
            setattr(layer_instance, '_head_similarity_avg', similarity.mean().item())
            setattr(layer_instance, '_head_similarity_max', similarity.max().item())
        
        if use_lateral and layer_type in W_latents:
            W_latent = W_latents[layer_type].to(device) 
            x_latent = x @ W_latent
            delta_x = error + x_latent
            x = x + local_lr * delta_x
>>>>>>> adcd3656

def step_attn(t, T, target, x, W_latents, proj_layers, layer_type, local_lr, clamp_value, use_lateral, is_holding_error,
              energy_fn_name, update_bias, requires_update, layer_instance, num_heads, n_embed, la, flash=False):
    assert proj_layers is not None, "proj_layers dict is required for attention"
    device = x.device
    q_proj = proj_layers.get("q_proj", None)
    k_proj = proj_layers.get("k_proj", None)
    v_proj = proj_layers.get("v_proj", None)
    assert all(p is not None for p in (q_proj, k_proj, v_proj)), "Missing Q/K/V projections in dict"

    Q = q_proj(x)
    K = k_proj(x)
    V = v_proj(x)
    batch_size, seq_len, embed_dim = target.shape
    head_dim = n_embed // num_heads
    la = la * math.sqrt(1.0 / head_dim)

    Q = Q.view(batch_size, num_heads, seq_len, head_dim).transpose(1, 2)
    K = K.view(batch_size, num_heads, seq_len, head_dim).transpose(1, 2)
    V = V.view(batch_size, num_heads, seq_len, head_dim).transpose(1, 2)

    if flash:
        mu_heads = apply_flash_attention(Q, K, V)
    else:
        mu_heads = apply_standard_attention(Q, K, V)

    dvl_grad = compute_DVL(mu_heads, requires_update)
    if dvl_grad is not None:
        dvl_grad = dvl_grad.to(device)
    similarity = get_head_similarity(mu_heads)
    mu = mu_heads.transpose(1, 2).contiguous().view(batch_size, seq_len, embed_dim)
    error = target - mu

<<<<<<< HEAD
    if dvl_grad is not None:
        B, T, H, D = dvl_grad.shape
        dvl_projected = dvl_grad.permute(0, 2, 1, 3).contiguous().view(B, T, -1).clamp(-1e-3, 1e-3)
        error = error + la * dvl_projected

    if layer_instance is not None:
        setattr(layer_instance, '_head_similarity', similarity)
        setattr(layer_instance, '_head_similarity_avg', similarity.mean().item())
        setattr(layer_instance, '_head_similarity_max', similarity.max().item())

    if use_lateral and layer_type in W_latents:
        W_latent = W_latents[layer_type].to(device)
        x_latent = x @ W_latent
        delta_x = error + x_latent
        x = x + local_lr * delta_x
=======
        # PC update W_latent
>>>>>>> adcd3656
        if requires_update:
            anti_hebbian_latent = -torch.einsum("bsh,bsv->hv", x.detach(), x.detach())
            W_latents[layer_type] = W_latent + local_lr * anti_hebbian_latent
    else:
        x = x + local_lr * error

    x = torch.clamp(x, -clamp_value, clamp_value)

    if requires_update:
        for proj in (q_proj, k_proj, v_proj):
            delta_W = local_lr * torch.einsum("bsh,bsv->hv", error, x.detach())
            proj.weight = nn.Parameter(proj.weight + delta_W)
            if proj.bias is not None and update_bias:
                proj.bias = nn.Parameter(proj.bias + local_lr * error.mean(dim=(0, 1)))

    if t == T - 1:
        finalize_step(mu, target, error, t, layer_type, energy_fn_name, is_holding_error)

    return x, mu


# --- Energy Functions ---
ENERGY_FUNCTIONS = {
    "scaled_mse": lambda mu, x: ((mu - x) ** 2).mean(dim=-1) * 0.05,
    "mse": lambda mu, x: ((mu - x) ** 2).mean(dim=-1),
    "pc_e": lambda mu, x: ((mu - x) ** 2)*0.5,
    "l1": lambda mu, x: (mu - x).abs().mean(dim=-1),
    "cosine": lambda mu, x: 1 - F.cosine_similarity(mu, x, dim=-1),
<<<<<<< HEAD
    "kld": lambda mu, target: torch.clamp(
        F.kl_div(
            F.log_softmax(mu, dim=-1).clamp(min=-50),
            target,  # ← must be one-hot or soft labels
            reduction='batchmean'
        ),
        min=0.0,
        max=100.0
    )
=======
    "kld": lambda mu, x: torch.clamp(F.kl_div(
        mu.log_softmax(dim=-1),
        x,
        reduction='batchmean'
    ), min=0.0, max=100.0)
>>>>>>> adcd3656
}


def energy_fn(mu: torch.Tensor, x: torch.Tensor, energy_fn_name: str) -> torch.Tensor:
    if energy_fn_name not in ENERGY_FUNCTIONS:
        raise ValueError(f"Unknown energy function: {energy_fn_name}. Choose from {list(ENERGY_FUNCTIONS.keys())}")
    return ENERGY_FUNCTIONS[energy_fn_name](mu, x)


def finalize_step(mu, target, error, t, layer_type, energy_fn_name, is_holding_error=False):
    device = mu.device
    target = target.to(device)
    error = error.to(device)
    energy = energy_fn(mu, target, energy_fn_name).mean().item() if is_holding_error else None
    errors = [{"step": t, "type": layer_type, "error": error.mean().item()}]
    return energy, errors


def ids_to_one_hot(input_ids, vocab_size):
    device = input_ids.device
    if input_ids.max() >= vocab_size:
        input_ids = torch.clamp(input_ids, max=vocab_size - 1)
    return F.one_hot(input_ids, num_classes=vocab_size).float().to(device)


def cleanup_memory():
    gc.collect()
    if torch.cuda.is_available():
        torch.cuda.empty_cache()
        torch.cuda.synchronize()<|MERGE_RESOLUTION|>--- conflicted
+++ resolved
@@ -10,18 +10,6 @@
 def compute_DVL(attn_v, requires_update):
     B, H, T, D = attn_v.shape
     device = attn_v.device
-<<<<<<< HEAD
-    x = attn_v.transpose(0, 1).flatten(2, 3)
-    x = F.normalize(x, p=2, dim=-1)
-    s_m = torch.bmm(x, x.transpose(1, 2))
-    N = s_m.size(1)
-    mask = ~torch.eye(N, dtype=torch.bool, device=attn_v.device)
-    s_m = s_m[:, mask].mean(dim=-1)
-    identity = torch.eye(H, device=attn_v.device)
-    identity = identity.unsqueeze(0).expand(H, -1, -1)
-    corr = s_m - identity
-    dvl = (corr ** 2).mean()
-=======
     x = attn_v.transpose(0, 1).flatten(2, 3)  # (H, B, T*D)
     x = x.transpose(0, 1)  
     x = F.normalize(x, p=2, dim=-1)
@@ -30,7 +18,6 @@
     identity = torch.eye(H, device=attn_v.device)  
     corr = s_m - identity  
     dvl = (corr ** 2).mean()  
->>>>>>> adcd3656
     dvl_grad = torch.zeros_like(attn_v, device=device)
     try:
         if requires_update:
@@ -98,12 +85,6 @@
         finalize_step(mu, target, error, t, layer_type, energy_fn_name, is_holding_error)
 
     return mu, mu_word, mu_pos
-<<<<<<< HEAD
-
-
-def step_linear(t, T, target, x, layer, W_latents, layer_type, local_lr, clamp_value, use_lateral, is_holding_error,
-                energy_fn_name, update_bias, requires_update):
-=======
     
 def step_linear(t, T, target, x, layer, W_latents, layer_type, local_lr, clamp_value, use_lateral, is_holding_error, energy_fn_name, update_bias, requires_update, upper_mu):
     """
@@ -127,7 +108,6 @@
     Returns:
         tuple: (updated activity tensor, predicted output tensor)
     """
->>>>>>> adcd3656
     device = x.device
 
     # Only enable gradients for output layer
@@ -140,8 +120,6 @@
         mu = F.gelu(mu)
 
     error = target - mu
-<<<<<<< HEAD
-=======
     U_error = torch.zeros_like(x, device=device)
     
     
@@ -152,50 +130,7 @@
     if layer.weight.shape[0] != layer.weight.shape[1]:
         error_proj = torch.einsum("bsh, vh -> bsv", error, layer.weight.T)  
     else:
-        error_proj = error  
->>>>>>> adcd3656
-
-    if layer_type == "linear_output":
-        energy = energy_fn(mu, target, energy_fn_name="kld")
-
-        if not torch.isfinite(energy):
-            print(f"[WARNING] KLD energy is {energy} → using zero grad")
-            delta_x = torch.zeros_like(x)
-        else:
-            try:
-                grad_outputs = torch.autograd.grad(energy, x, retain_graph=True, allow_unused=True)
-                delta_x = grad_outputs[0] if grad_outputs[0] is not None else torch.zeros_like(x)
-            except Exception as e:
-                print(f"[ERROR] autograd failed for x in {layer_type}: {e}")
-                delta_x = torch.zeros_like(x)
-
-        if delta_x is None:
-            delta_x = torch.zeros_like(x)
-        delta_x = torch.nan_to_num(delta_x, 0.0).clamp(-1.0, 1.0)
-
-        
-        if requires_update:
-            try:
-                 grad_weight = torch.autograd.grad(energy, layer.weight, ...)[0]
-                 grad_bias = torch.autograd.grad(energy, layer.bias, ...)[0] if layer.bias else None
-                 delta_W = local_lr * grad_weight
-                 delta_b = local_lr * grad_bias if layer.bias else None
-            except:
-                delta_W = local_lr * torch.einsum("bsh,bsv->hv", error, x.detach())
-                delta_b = local_lr * error.mean(dim=(0, 1)) if layer.bias is not None else None
-
-            
-    else:
-<<<<<<< HEAD
         error_proj = torch.einsum("bsh, vh -> bsv", error, layer.weight.T) if layer.weight.shape[0] != layer.weight.shape[1] else error
-=======
-        x= x + local_lr * error 
-    
-    x = torch.clamp(x, -clamp_value, clamp_value)
-    
-    # PC Update W_layer
-    if requires_update:
->>>>>>> adcd3656
         delta_W = local_lr * torch.einsum("bsh,bsv->hv", error, x.detach())
         delta_x = error_proj 
     if use_lateral and layer_type in W_latents:
@@ -208,9 +143,11 @@
                 anti_hebbian_latent = -torch.einsum("bsh,bsv->hv", x.detach(), x.detach())
                 W_latents[layer_type] = W_latents[layer_type] + local_lr * anti_hebbian_latent
     else:
-            x = x + local_lr * error_proj
-
-        # pc weight update
+        x= x + local_lr * error 
+    
+    x = torch.clamp(x, -clamp_value, clamp_value)
+    
+    # PC Update W_layer
     if requires_update:
             layer.weight = nn.Parameter(layer.weight + delta_W)
             if layer.bias is not None and update_bias:
@@ -223,8 +160,6 @@
 
     return x, mu
 
-<<<<<<< HEAD
-=======
 def step_attn(t, T, target, x, W_latents, proj_layers, layer_type, local_lr, clamp_value, use_lateral, is_holding_error, energy_fn_name, update_bias, requires_update, layer_instance, num_heads, n_embed, la, upper_mu, flash=False):
         assert proj_layers is not None, "proj_layers dict is required for attention"
         device = x.device
@@ -240,14 +175,14 @@
         head_dim = n_embed // num_heads
         la = la * math.sqrt(1.0 / head_dim)
 
-        Q = Q.view(batch_size, num_heads, seq_len, head_dim).transpose(1, 2)
-        K = K.view(batch_size, num_heads, seq_len, head_dim).transpose(1, 2)
-        V = V.view(batch_size, num_heads, seq_len, head_dim).transpose(1, 2)
-
-        if flash:
-            mu_heads = apply_flash_attention(Q, K, V)
-        else:
-            mu_heads = apply_standard_attention(Q, K, V)
+    Q = Q.view(batch_size, num_heads, seq_len, head_dim).transpose(1, 2)
+    K = K.view(batch_size, num_heads, seq_len, head_dim).transpose(1, 2)
+    V = V.view(batch_size, num_heads, seq_len, head_dim).transpose(1, 2)
+
+    if flash:
+        mu_heads = apply_flash_attention(Q, K, V)
+    else:
+        mu_heads = apply_standard_attention(Q, K, V)
 
         dvl_grad = compute_DVL(mu_heads, requires_update)
         if dvl_grad is not None:
@@ -278,73 +213,23 @@
             x_latent = x @ W_latent
             delta_x = error + x_latent
             x = x + local_lr * delta_x
->>>>>>> adcd3656
-
-def step_attn(t, T, target, x, W_latents, proj_layers, layer_type, local_lr, clamp_value, use_lateral, is_holding_error,
-              energy_fn_name, update_bias, requires_update, layer_instance, num_heads, n_embed, la, flash=False):
-    assert proj_layers is not None, "proj_layers dict is required for attention"
-    device = x.device
-    q_proj = proj_layers.get("q_proj", None)
-    k_proj = proj_layers.get("k_proj", None)
-    v_proj = proj_layers.get("v_proj", None)
-    assert all(p is not None for p in (q_proj, k_proj, v_proj)), "Missing Q/K/V projections in dict"
-
-    Q = q_proj(x)
-    K = k_proj(x)
-    V = v_proj(x)
-    batch_size, seq_len, embed_dim = target.shape
-    head_dim = n_embed // num_heads
-    la = la * math.sqrt(1.0 / head_dim)
-
-    Q = Q.view(batch_size, num_heads, seq_len, head_dim).transpose(1, 2)
-    K = K.view(batch_size, num_heads, seq_len, head_dim).transpose(1, 2)
-    V = V.view(batch_size, num_heads, seq_len, head_dim).transpose(1, 2)
-
-    if flash:
-        mu_heads = apply_flash_attention(Q, K, V)
-    else:
-        mu_heads = apply_standard_attention(Q, K, V)
-
-    dvl_grad = compute_DVL(mu_heads, requires_update)
-    if dvl_grad is not None:
-        dvl_grad = dvl_grad.to(device)
-    similarity = get_head_similarity(mu_heads)
-    mu = mu_heads.transpose(1, 2).contiguous().view(batch_size, seq_len, embed_dim)
-    error = target - mu
-
-<<<<<<< HEAD
-    if dvl_grad is not None:
-        B, T, H, D = dvl_grad.shape
-        dvl_projected = dvl_grad.permute(0, 2, 1, 3).contiguous().view(B, T, -1).clamp(-1e-3, 1e-3)
-        error = error + la * dvl_projected
-
-    if layer_instance is not None:
-        setattr(layer_instance, '_head_similarity', similarity)
-        setattr(layer_instance, '_head_similarity_avg', similarity.mean().item())
-        setattr(layer_instance, '_head_similarity_max', similarity.max().item())
-
-    if use_lateral and layer_type in W_latents:
-        W_latent = W_latents[layer_type].to(device)
-        x_latent = x @ W_latent
-        delta_x = error + x_latent
-        x = x + local_lr * delta_x
-=======
+
+            if requires_update:
+               anti_hebbian_latent = - torch.einsum("bsh,bsv->hv", x.detach(), x.detach())
+               W_latents[layer_type] =W_latent + local_lr * anti_hebbian_latent
+        
+        else:
+            x= x+ local_lr * error
+
+    x = torch.clamp(x, -clamp_value, clamp_value)
+
         # PC update W_latent
->>>>>>> adcd3656
         if requires_update:
-            anti_hebbian_latent = -torch.einsum("bsh,bsv->hv", x.detach(), x.detach())
-            W_latents[layer_type] = W_latent + local_lr * anti_hebbian_latent
-    else:
-        x = x + local_lr * error
-
-    x = torch.clamp(x, -clamp_value, clamp_value)
-
-    if requires_update:
-        for proj in (q_proj, k_proj, v_proj):
-            delta_W = local_lr * torch.einsum("bsh,bsv->hv", error, x.detach())
-            proj.weight = nn.Parameter(proj.weight + delta_W)
-            if proj.bias is not None and update_bias:
-                proj.bias = nn.Parameter(proj.bias + local_lr * error.mean(dim=(0, 1)))
+            for proj in (q_proj, k_proj, v_proj):
+                delta_W = local_lr * torch.einsum("bsh,bsv->hv", error, x.detach())
+                proj.weight = nn.Parameter(proj.weight + delta_W)
+                if proj.bias is not None and update_bias:
+                    proj.bias = nn.Parameter(proj.bias + local_lr * error.mean(dim=(0, 1)))
 
     if t == T - 1:
         finalize_step(mu, target, error, t, layer_type, energy_fn_name, is_holding_error)
@@ -359,23 +244,11 @@
     "pc_e": lambda mu, x: ((mu - x) ** 2)*0.5,
     "l1": lambda mu, x: (mu - x).abs().mean(dim=-1),
     "cosine": lambda mu, x: 1 - F.cosine_similarity(mu, x, dim=-1),
-<<<<<<< HEAD
-    "kld": lambda mu, target: torch.clamp(
-        F.kl_div(
-            F.log_softmax(mu, dim=-1).clamp(min=-50),
-            target,  # ← must be one-hot or soft labels
-            reduction='batchmean'
-        ),
-        min=0.0,
-        max=100.0
-    )
-=======
     "kld": lambda mu, x: torch.clamp(F.kl_div(
         mu.log_softmax(dim=-1),
         x,
         reduction='batchmean'
     ), min=0.0, max=100.0)
->>>>>>> adcd3656
 }
 
 
