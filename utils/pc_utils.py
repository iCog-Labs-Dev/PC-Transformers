--- conflicted
+++ resolved
@@ -4,23 +4,6 @@
 from predictive_coding.config import GPTConfig
 import numpy
 def compute_DVL(attn_v):
-<<<<<<< HEAD
-    """
-    Compute the Diversity of Value Layer (DVL) metric for attention heads.
-
-    Args:
-        attn_v (torch.Tensor): Attention value tensor of shape (B, T, num_heads, head_dim).
-    Returns:
-        torch.Tensor: Scalar DVL value.
-    """
-    num_heads= GPTConfig.num_heads
-    seq_len, _ = attn_v.shape
-    attn_flat = attn_v.permute(0, 2, 1, 3).reshape(-1, num_heads, seq_len)
-    attn_norm= F.normalize(attn_flat, p=2, dim=-1)
-    corr= torch.einsum("bhi, bhj->bij", attn_norm, attn_norm)
-    identity= torch.eye(num_heads, device=attn_v.device)
-    DVL=((corr - identity)**2).mean()
-=======
     B, H, T, D= attn_v.shape
     
     #print(f"Head Outputs Variance: {attn_v.var().item():.4f}")
@@ -55,7 +38,6 @@
     B, H, T, D = mu_heads.shape
     x = mu_heads.transpose(0, 1).flatten(2, 3)  # [H, N, D]
     x = F.normalize(x, p=2, dim=-1)
->>>>>>> 14402194
     
     # Compute pairwise cosine similarity between heads
     corr = torch.bmm(x, x.transpose(1, 2))  
@@ -66,21 +48,7 @@
     return corr.detach().cpu()
     
 def x_init(batch_size: int, seq_len: int, embedding_size: int) -> torch.Tensor:
-<<<<<<< HEAD
-    """
-    Initialize a tensor of zeros for hidden state/activity.
-
-    Args:
-        batch_size (int): Batch size.
-        seq_len (int): Sequence length.
-        embedding_size (int): Embedding or hidden size.
-    Returns:
-        torch.Tensor: Zero tensor of shape (batch_size, seq_len, embedding_size).
-    """
-    return torch.zeros(batch_size, seq_len, embedding_size)
-=======
     return torch.randn(batch_size, seq_len, embedding_size)
->>>>>>> 14402194
 
 def step_embed(t, T, target, layer, layer_type, input_ids, position_ids, local_lr, clamp_value, energy_fn_name, is_holding_error, requires_update, mu_word_cache=None, mu_pos_cache=None):
     """
@@ -122,11 +90,9 @@
     error = target - mu
     update = torch.clamp(error, -clamp_value, clamp_value)
     with torch.no_grad():
-        # Vectorized weight update for word embeddings
         flat_input_ids = input_ids.reshape(-1)
         flat_update = update.reshape(-1, update.size(-1))
         word_layer.weight.data.index_add_(0, flat_input_ids, local_lr * flat_update)
-        # Vectorized weight update for position embeddings
         flat_position_ids = position_ids.reshape(-1)
         pos_layer.weight.data.index_add_(0, flat_position_ids, local_lr * flat_update)
 
@@ -195,66 +161,6 @@
 
     return x, mu
 
-<<<<<<< HEAD
-def step_attn(t, T, target, x, W_latents, proj_layers, layer_type, local_lr, clamp_value, use_lateral, is_holding_error, energy_fn_name, update_bias, requires_update):
-    """
-    Perform a predictive coding update step for an attention layer.
-
-    Args:
-        t (int): Current inference step.
-        T (int): Total number of inference steps.
-        target (torch.Tensor): Target activity tensor.
-        x (torch.Tensor): Current activity tensor.
-        W_latents (dict): Lateral weights.
-        proj_layers (dict): Q/K/V projection layers.
-        layer_type (str): Layer type string.
-        local_lr (float): Local learning rate.
-        clamp_value (float): Value to clamp updates.
-        use_lateral (bool): Whether to use lateral connections.
-        is_holding_error (bool): Whether to accumulate errors.
-        energy_fn_name (str): Name of energy function.
-        update_bias (bool): Whether to update bias.
-        requires_update (bool): Whether to update weights.
-    Returns:
-        tuple: (updated activity tensor, predicted output tensor)
-    """
-    assert proj_layers is not None, "proj_layers dict is required for attention"
-    q_proj = proj_layers.get("q_proj", None)
-    k_proj = proj_layers.get("k_proj", None)
-    v_proj = proj_layers.get("v_proj", None)
-    
-    assert all(p is not None for p in (q_proj, k_proj, v_proj)), "Missing Q/K/V projections in dict"        
-    Q= q_proj(x)
-    K= k_proj(x)
-    V= v_proj(x)
-    batch_size, seq_len, embed_dim=target.shape
-    
-    num_heads = GPTConfig.num_heads
-    head_dim = GPTConfig.n_embed // GPTConfig.num_heads 
-    
-    Q = Q.view(batch_size, num_heads, seq_len, head_dim).transpose(1, 2)
-    K = K.view(batch_size, num_heads, seq_len, head_dim).transpose(1, 2)
-    V = V.view(batch_size, num_heads, seq_len, head_dim).transpose(1, 2)
-
-        
-    scores = Q @ K.transpose(-2, -1) / math.sqrt(Q.size(-1))
-    mask = torch.tril(torch.ones_like(scores, dtype=torch.bool))
-    scores = scores.masked_fill(~mask, float("-inf"))
-    attn_weights = scores.softmax(dim=-1)
-    mu_heads = attn_weights @ V #(batch_size, num_heads, seq_len, head_dim)
-    mu = mu_heads.transpose(1, 2).contiguous().view(batch_size, seq_len, embed_dim)
-    
-    # dvl=compute_DVL(mu)
-    #error +=dvl
-    error = target - mu
-
-    if use_lateral and layer_type in W_latents:
-        W_latent = W_latents[layer_type]
-        x_latent = x @ W_latent
-        delta_x = error + x_latent
-        x = x + local_lr * delta_x
-
-=======
 def step_attn(t, T, target, x, W_latents, proj_layers, layer_type, local_lr, clamp_value, use_lateral, is_holding_error, energy_fn_name, update_bias, requires_update, layer_instance):
         assert proj_layers is not None, "proj_layers dict is required for attention"
         q_proj = proj_layers.get("q_proj", None)
@@ -303,44 +209,27 @@
             setattr(layer_instance, '_head_similarity_max', similarity.max().item())
     
 
-        if use_lateral and layer_type in W_latents:
-            W_latent = W_latents[layer_type]
-            x_latent = x @ W_latent
-            delta_x = error + x_latent
-            x = x + local_lr * delta_x
-
-            if requires_update:
-                anti_hebbian_latent = - torch.einsum("bsh,bsv->hv", x.detach(), x.detach())
-                W_latents[layer_type].data.add_(local_lr * anti_hebbian_latent)
-            
-        else:
-            x= x+ local_lr * error
-
-        x = torch.clamp(x, -clamp_value, clamp_value)
-
-        # Hebbian update W_latent
->>>>>>> 14402194
         if requires_update:
             anti_hebbian_latent = - torch.einsum("bsh,bsv->hv", x.detach(), x.detach())
             W_latents[layer_type].data.add_(local_lr * anti_hebbian_latent)
         
-    else:
-        x= x+ local_lr * error
-
-    x = torch.clamp(x, -clamp_value, clamp_value)
-
-    # Hebbian update W_latent
-    if requires_update:
-        for proj in (q_proj, k_proj, v_proj):
-            delta_W = local_lr * torch.einsum("bsh,bsv->hv", error, x.detach())
-            proj.weight.data.add_(delta_W)
-            if proj.bias is not None and update_bias:
-                proj.bias.data.add_(local_lr * error.mean(dim=(0, 1)))
-
-    if t == T - 1:
-        finalize_step(mu, target, error, t, layer_type,energy_fn_name, is_holding_error)
-
-    return x, mu
+        else:
+            x= x+ local_lr * error
+
+        x = torch.clamp(x, -clamp_value, clamp_value)
+
+        # Hebbian update W_latent
+        if requires_update:
+            for proj in (q_proj, k_proj, v_proj):
+                delta_W = local_lr * torch.einsum("bsh,bsv->hv", error, x.detach())
+                proj.weight.data.add_(delta_W)
+                if proj.bias is not None and update_bias:
+                    proj.bias.data.add_(local_lr * error.mean(dim=(0, 1)))
+
+        if t == T - 1:
+            finalize_step(mu, target, error, t, layer_type,energy_fn_name, is_holding_error)
+
+        return x, mu
     
 ENERGY_FUNCTIONS = {
     "scaled_mse": lambda mu, x: ((mu - x) ** 2).mean(dim=-1) * 0.05,
