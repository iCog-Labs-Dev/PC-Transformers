--- conflicted
+++ resolved
@@ -37,11 +37,6 @@
     n_embed: int =64
     dropout: float = 0.1
     local_learning_rate: float = 0.0
-<<<<<<< HEAD
-=======
-    peak_learning_rate: float = 1e-3
-    warmup_steps: int = 100
->>>>>>> 9f3ed597
     T: int = 10
     is_holding_error: bool = False
     update_bias: bool = True
