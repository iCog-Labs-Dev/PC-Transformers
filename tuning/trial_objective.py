--- conflicted
+++ resolved
@@ -1,8 +1,5 @@
 import torch
-<<<<<<< HEAD
-=======
 import torch.nn as nn 
->>>>>>> c6fa81a7
 import time
 import os
 import pickle
