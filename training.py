import os
import torch
import torch.nn as nn
import math
import time
import torch.nn.functional as F
from predictive_coding.config import GPTConfig
from predictive_coding.pc_layer import PCLayer
from model_architecture.pc_t_model import PCTransformer
from Data_preprocessing.dataloader import get_loaders
from utils.model_utils import load_tokenizer, reset_pc_modules
from visualization import plot_metrics
import torch.distributed as dist
from torch.nn.parallel import DistributedDataParallel as DDP

"""
Usage: python training.py

This script trains a predictive coding transformer model on a dataset.
It tracks and plots the average predictive coding energy per epoch and saves the trained model.
"""

def setup_ddp():
    dist.init_process_group(backend="nccl")
    local_rank = int(os.environ["LOCAL_RANK"])
    torch.cuda.set_device(local_rank)
    return local_rank

def train(model, dataloader, tokenizer, config, global_step, device):
    model.train()
    total_energy = 0.0
    total_ce_loss = 0.0
    batch_count = 0
    pad_token_id = tokenizer.pad_token_id
    vocab_size = len(tokenizer)

    for batch_idx, batch in enumerate(dataloader):
        input_ids = batch["input_ids"].to(device)
        target_ids = batch["target_ids"].to(device)
        
        if global_step < config.warmup_steps:
            lr = config.local_learning_rate + global_step / config.warmup_steps * (
                config.peak_learning_rate - config.local_learning_rate)
        else:
            lr = config.peak_learning_rate

        for module in model.modules():
            if hasattr(module, 'local_lr'):
                module.set_learning_rate(lr)

        global_step += 1
        
        if target_ids.max() >= vocab_size:
            target_ids = torch.clamp(target_ids, max=vocab_size-1)

        logits = model(target_ids, input_ids)
        ce_loss = F.cross_entropy(
            logits.view(-1, logits.size(-1)),
            target_ids.view(-1),
            ignore_index=pad_token_id)
        total_ce_loss += ce_loss.item()

        layer_energies = []
        for module in model.modules():
            if isinstance(module, PCLayer) and hasattr(module, "get_energy"):
                energy = module.get_energy()
                if energy is not None and not (torch.isnan(torch.tensor(energy)) if isinstance(energy, (int, float)) else False):
                    layer_energies.append(energy)
                if hasattr(module, "_head_similarity"):
                    _ = module._head_similarity_avg
                    _ = module._head_similarity_max
                    
        if layer_energies:
            valid_energies = [e for e in layer_energies if not (torch.isnan(torch.tensor(e)) if isinstance(e, (int, float)) else True)]
            batch_energy = sum(valid_energies) / len(valid_energies) if valid_energies else ce_loss.item()
        else:
            batch_energy = ce_loss.item()
        total_energy += batch_energy
        batch_count += 1
        perplexity = math.exp(ce_loss.item()) if ce_loss.item() < 100 else float("inf")
        
<<<<<<< HEAD
        if dist.get_rank() == 0 and (batch_idx + 1) % 10 == 0:
            print(f"  Batch {batch_idx + 1}/{len(dataloader)} | Batch Energy: {batch_energy:.4f} | Perplexity: {perplexity:.4f} | LR: {lr:.6f}", flush=True)
=======
        if dist.get_rank() == 0 and (batch_idx + 1) % 50 == 0:
            print(f"  Batch {batch_idx + 1}/{len(dataloader)} | Batch Energy: {batch_energy:.4f} | Perplexity: {perplexity:.4f}", flush=True)
>>>>>>> 482c15e4

        reset_pc_modules(model)

    avg_energy = total_energy / batch_count if batch_count > 0 else 0.0
    avg_ce_loss = total_ce_loss / batch_count if batch_count > 0 else 0.0
    avg_perplexity = math.exp(avg_ce_loss) if avg_ce_loss < 100 else float("inf")    
    return avg_energy, avg_perplexity, global_step

def main():
    local_rank = setup_ddp()
    device = torch.device(f"cuda:{local_rank}")
    print(f"Using device: {device} (local rank {local_rank})")

    tokenizer = load_tokenizer()
    vocab_size = len(tokenizer)

    config = GPTConfig(
        vocab_size = vocab_size,
        block_size= 448, 
        peak_learning_rate= 2e-5,
        warmup_steps= 217,
        n_embed=592,
        dropout= 0.24684719512514441,
        local_learning_rate= 0.0,
        T= 10,
        is_holding_error = True,
        num_heads=16,
        n_blocks=6,
        num_epochs= 20,
        update_bias= True,
        use_lateral = True,
        energy_fn_name="scaled_mse",
        eos_token_id = tokenizer.eos_token_id
    )
    model = PCTransformer(config).to(device)
    model = DDP(model, device_ids=[local_rank], 
                output_device=local_rank, 
                find_unused_parameters=True)
    
    model.module.register_all_lateral_weights()

    train_loader, valid_loader, _ = get_loaders(distributed=True)
    
    start_time = time.time()
    global_step = 0
    train_energies = []
    val_energies = []
    
    rank = dist.get_rank() if dist.is_initialized() else 0
    if rank == 0:
        print("========== Training started ==========", flush=True) 
        print(sum(p.numel() for p in model.parameters())/1e6, 'M parameters')
        
    for epoch in range(config.num_epochs):
        if hasattr(train_loader, "sampler") and isinstance(train_loader.sampler, torch.utils.data.DistributedSampler):
            train_loader.sampler.set_epoch(epoch)
        
        if rank == 0:
            print(f"Epoch {epoch+1}/{config.num_epochs}")
        
        model.train()
        train_energy, train_perplexity, _ = train(model, train_loader, tokenizer, config, global_step, device)
        train_energies.append(train_energy)
        
        model.eval()
        val_energy, val_perplexity, global_step = train(model, valid_loader, tokenizer, config, global_step, device)
        val_energies.append(val_energy)

        if rank == 0:
            print(f"Epoch {epoch+1}/{config.num_epochs} | "
            f"Train Energy: {train_energy:.4f} | Train Perplexity: {train_perplexity:.4f} | "
            f"Val Energy: {val_energy:.4f} | Val Perplexity: {val_perplexity:.4f}")
            
            if (epoch + 1) % 5 == 0:
                    os.makedirs("checkpoints", exist_ok=True)
                    checkpoint = {
                        'epoch': epoch,
                        'model_state_dict': model.module.state_dict(),
                        'train_energy': train_energy,
                        'val_energy': val_energy,
                        'train_perplexity': train_perplexity,
                        'val_perplexity': val_perplexity
                    }
                    checkpoint_path = f'checkpoints/model_epoch_{epoch+1}.pt'
                    torch.save(checkpoint, checkpoint_path)
                    print(f"Saved checkpoint to {checkpoint_path}")


    if rank == 0:
        plot_metrics(train_energies, val_energies)
        os.makedirs("checkpoints", exist_ok=True)
        final_checkpoint = {
            'epoch': config.num_epochs,
            'model_state_dict': model.module.state_dict(),
            'train_energy': train_energy,
            'val_energy': val_energy,
            'train_perplexity': train_perplexity,
            'val_perplexity': val_perplexity
        }
        torch.save(final_checkpoint, 'checkpoints/final_model.pt')
    
        total_time = time.time() - start_time
        print(f"\nTraining completed in {total_time:.2f} seconds")
        print("Final model saved to: checkpoints/final_model.pt")
        print("========== Training completed ==========")
    
    dist.destroy_process_group()

if __name__ == "__main__":
    main()
<|MERGE_RESOLUTION|>--- conflicted
+++ resolved
@@ -1,198 +1,193 @@
-import os
-import torch
-import torch.nn as nn
-import math
-import time
-import torch.nn.functional as F
-from predictive_coding.config import GPTConfig
-from predictive_coding.pc_layer import PCLayer
-from model_architecture.pc_t_model import PCTransformer
-from Data_preprocessing.dataloader import get_loaders
-from utils.model_utils import load_tokenizer, reset_pc_modules
-from visualization import plot_metrics
-import torch.distributed as dist
-from torch.nn.parallel import DistributedDataParallel as DDP
-
-"""
-Usage: python training.py
-
-This script trains a predictive coding transformer model on a dataset.
-It tracks and plots the average predictive coding energy per epoch and saves the trained model.
-"""
-
-def setup_ddp():
-    dist.init_process_group(backend="nccl")
-    local_rank = int(os.environ["LOCAL_RANK"])
-    torch.cuda.set_device(local_rank)
-    return local_rank
-
-def train(model, dataloader, tokenizer, config, global_step, device):
-    model.train()
-    total_energy = 0.0
-    total_ce_loss = 0.0
-    batch_count = 0
-    pad_token_id = tokenizer.pad_token_id
-    vocab_size = len(tokenizer)
-
-    for batch_idx, batch in enumerate(dataloader):
-        input_ids = batch["input_ids"].to(device)
-        target_ids = batch["target_ids"].to(device)
-        
-        if global_step < config.warmup_steps:
-            lr = config.local_learning_rate + global_step / config.warmup_steps * (
-                config.peak_learning_rate - config.local_learning_rate)
-        else:
-            lr = config.peak_learning_rate
-
-        for module in model.modules():
-            if hasattr(module, 'local_lr'):
-                module.set_learning_rate(lr)
-
-        global_step += 1
-        
-        if target_ids.max() >= vocab_size:
-            target_ids = torch.clamp(target_ids, max=vocab_size-1)
-
-        logits = model(target_ids, input_ids)
-        ce_loss = F.cross_entropy(
-            logits.view(-1, logits.size(-1)),
-            target_ids.view(-1),
-            ignore_index=pad_token_id)
-        total_ce_loss += ce_loss.item()
-
-        layer_energies = []
-        for module in model.modules():
-            if isinstance(module, PCLayer) and hasattr(module, "get_energy"):
-                energy = module.get_energy()
-                if energy is not None and not (torch.isnan(torch.tensor(energy)) if isinstance(energy, (int, float)) else False):
-                    layer_energies.append(energy)
-                if hasattr(module, "_head_similarity"):
-                    _ = module._head_similarity_avg
-                    _ = module._head_similarity_max
-                    
-        if layer_energies:
-            valid_energies = [e for e in layer_energies if not (torch.isnan(torch.tensor(e)) if isinstance(e, (int, float)) else True)]
-            batch_energy = sum(valid_energies) / len(valid_energies) if valid_energies else ce_loss.item()
-        else:
-            batch_energy = ce_loss.item()
-        total_energy += batch_energy
-        batch_count += 1
-        perplexity = math.exp(ce_loss.item()) if ce_loss.item() < 100 else float("inf")
-        
-<<<<<<< HEAD
-        if dist.get_rank() == 0 and (batch_idx + 1) % 10 == 0:
-            print(f"  Batch {batch_idx + 1}/{len(dataloader)} | Batch Energy: {batch_energy:.4f} | Perplexity: {perplexity:.4f} | LR: {lr:.6f}", flush=True)
-=======
-        if dist.get_rank() == 0 and (batch_idx + 1) % 50 == 0:
-            print(f"  Batch {batch_idx + 1}/{len(dataloader)} | Batch Energy: {batch_energy:.4f} | Perplexity: {perplexity:.4f}", flush=True)
->>>>>>> 482c15e4
-
-        reset_pc_modules(model)
-
-    avg_energy = total_energy / batch_count if batch_count > 0 else 0.0
-    avg_ce_loss = total_ce_loss / batch_count if batch_count > 0 else 0.0
-    avg_perplexity = math.exp(avg_ce_loss) if avg_ce_loss < 100 else float("inf")    
-    return avg_energy, avg_perplexity, global_step
-
-def main():
-    local_rank = setup_ddp()
-    device = torch.device(f"cuda:{local_rank}")
-    print(f"Using device: {device} (local rank {local_rank})")
-
-    tokenizer = load_tokenizer()
-    vocab_size = len(tokenizer)
-
-    config = GPTConfig(
-        vocab_size = vocab_size,
-        block_size= 448, 
-        peak_learning_rate= 2e-5,
-        warmup_steps= 217,
-        n_embed=592,
-        dropout= 0.24684719512514441,
-        local_learning_rate= 0.0,
-        T= 10,
-        is_holding_error = True,
-        num_heads=16,
-        n_blocks=6,
-        num_epochs= 20,
-        update_bias= True,
-        use_lateral = True,
-        energy_fn_name="scaled_mse",
-        eos_token_id = tokenizer.eos_token_id
-    )
-    model = PCTransformer(config).to(device)
-    model = DDP(model, device_ids=[local_rank], 
-                output_device=local_rank, 
-                find_unused_parameters=True)
-    
-    model.module.register_all_lateral_weights()
-
-    train_loader, valid_loader, _ = get_loaders(distributed=True)
-    
-    start_time = time.time()
-    global_step = 0
-    train_energies = []
-    val_energies = []
-    
-    rank = dist.get_rank() if dist.is_initialized() else 0
-    if rank == 0:
-        print("========== Training started ==========", flush=True) 
-        print(sum(p.numel() for p in model.parameters())/1e6, 'M parameters')
-        
-    for epoch in range(config.num_epochs):
-        if hasattr(train_loader, "sampler") and isinstance(train_loader.sampler, torch.utils.data.DistributedSampler):
-            train_loader.sampler.set_epoch(epoch)
-        
-        if rank == 0:
-            print(f"Epoch {epoch+1}/{config.num_epochs}")
-        
-        model.train()
-        train_energy, train_perplexity, _ = train(model, train_loader, tokenizer, config, global_step, device)
-        train_energies.append(train_energy)
-        
-        model.eval()
-        val_energy, val_perplexity, global_step = train(model, valid_loader, tokenizer, config, global_step, device)
-        val_energies.append(val_energy)
-
-        if rank == 0:
-            print(f"Epoch {epoch+1}/{config.num_epochs} | "
-            f"Train Energy: {train_energy:.4f} | Train Perplexity: {train_perplexity:.4f} | "
-            f"Val Energy: {val_energy:.4f} | Val Perplexity: {val_perplexity:.4f}")
-            
-            if (epoch + 1) % 5 == 0:
-                    os.makedirs("checkpoints", exist_ok=True)
-                    checkpoint = {
-                        'epoch': epoch,
-                        'model_state_dict': model.module.state_dict(),
-                        'train_energy': train_energy,
-                        'val_energy': val_energy,
-                        'train_perplexity': train_perplexity,
-                        'val_perplexity': val_perplexity
-                    }
-                    checkpoint_path = f'checkpoints/model_epoch_{epoch+1}.pt'
-                    torch.save(checkpoint, checkpoint_path)
-                    print(f"Saved checkpoint to {checkpoint_path}")
-
-
-    if rank == 0:
-        plot_metrics(train_energies, val_energies)
-        os.makedirs("checkpoints", exist_ok=True)
-        final_checkpoint = {
-            'epoch': config.num_epochs,
-            'model_state_dict': model.module.state_dict(),
-            'train_energy': train_energy,
-            'val_energy': val_energy,
-            'train_perplexity': train_perplexity,
-            'val_perplexity': val_perplexity
-        }
-        torch.save(final_checkpoint, 'checkpoints/final_model.pt')
-    
-        total_time = time.time() - start_time
-        print(f"\nTraining completed in {total_time:.2f} seconds")
-        print("Final model saved to: checkpoints/final_model.pt")
-        print("========== Training completed ==========")
-    
-    dist.destroy_process_group()
-
-if __name__ == "__main__":
-    main()
+import os
+import torch
+import torch.nn as nn
+import math
+import time
+import torch.nn.functional as F
+from predictive_coding.config import GPTConfig
+from predictive_coding.pc_layer import PCLayer
+from model_architecture.pc_t_model import PCTransformer
+from Data_preprocessing.dataloader import get_loaders
+from utils.model_utils import load_tokenizer, reset_pc_modules
+from visualization import plot_metrics
+import torch.distributed as dist
+from torch.nn.parallel import DistributedDataParallel as DDP
+
+"""
+Usage: python training.py
+
+This script trains a predictive coding transformer model on a dataset.
+It tracks and plots the average predictive coding energy per epoch and saves the trained model.
+"""
+
+def setup_ddp():
+    dist.init_process_group(backend="nccl")
+    local_rank = int(os.environ["LOCAL_RANK"])
+    torch.cuda.set_device(local_rank)
+    return local_rank
+
+def train(model, dataloader, tokenizer, config, global_step, device):
+    model.train()
+    total_energy = 0.0
+    total_ce_loss = 0.0
+    batch_count = 0
+    pad_token_id = tokenizer.pad_token_id
+    vocab_size = len(tokenizer)
+
+    for batch_idx, batch in enumerate(dataloader):
+        input_ids = batch["input_ids"].to(device)
+        target_ids = batch["target_ids"].to(device)
+        
+        if global_step < config.warmup_steps:
+            lr = config.local_learning_rate + global_step / config.warmup_steps * (
+                config.peak_learning_rate - config.local_learning_rate)
+        else:
+            lr = config.peak_learning_rate
+
+        for module in model.modules():
+            if hasattr(module, 'local_lr'):
+                module.set_learning_rate(lr)
+
+        global_step += 1
+        
+        if target_ids.max() >= vocab_size:
+            target_ids = torch.clamp(target_ids, max=vocab_size-1)
+
+        logits = model(target_ids, input_ids)
+        ce_loss = F.cross_entropy(
+            logits.view(-1, logits.size(-1)),
+            target_ids.view(-1),
+            ignore_index=pad_token_id)
+        total_ce_loss += ce_loss.item()
+
+        layer_energies = []
+        for module in model.modules():
+            if isinstance(module, PCLayer) and hasattr(module, "get_energy"):
+                energy = module.get_energy()
+                if energy is not None and not (torch.isnan(torch.tensor(energy)) if isinstance(energy, (int, float)) else False):
+                    layer_energies.append(energy)
+                if hasattr(module, "_head_similarity"):
+                    _ = module._head_similarity_avg
+                    _ = module._head_similarity_max
+                    
+        if layer_energies:
+            valid_energies = [e for e in layer_energies if not (torch.isnan(torch.tensor(e)) if isinstance(e, (int, float)) else True)]
+            batch_energy = sum(valid_energies) / len(valid_energies) if valid_energies else ce_loss.item()
+        else:
+            batch_energy = ce_loss.item()
+        total_energy += batch_energy
+        batch_count += 1
+        perplexity = math.exp(ce_loss.item()) if ce_loss.item() < 100 else float("inf")
+        
+        if dist.get_rank() == 0 and (batch_idx + 1) % 50 == 0:
+            print(f"  Batch {batch_idx + 1}/{len(dataloader)} | Batch Energy: {batch_energy:.4f} | Perplexity: {perplexity:.4f}")
+
+        reset_pc_modules(model)
+
+    avg_energy = total_energy / batch_count if batch_count > 0 else 0.0
+    avg_ce_loss = total_ce_loss / batch_count if batch_count > 0 else 0.0
+    avg_perplexity = math.exp(avg_ce_loss) if avg_ce_loss < 100 else float("inf")    
+    return avg_energy, avg_perplexity, global_step
+
+def main():
+    local_rank = setup_ddp()
+    device = torch.device(f"cuda:{local_rank}")
+    print(f"Using device: {device} (local rank {local_rank})")
+
+    tokenizer = load_tokenizer()
+    vocab_size = len(tokenizer)
+
+    config = GPTConfig(
+        vocab_size = vocab_size,
+        block_size= 448, 
+        peak_learning_rate= 2e-5,
+        warmup_steps= 217,
+        n_embed=592,
+        dropout= 0.24684719512514441,
+        local_learning_rate= 0.0,
+        T= 10,
+        is_holding_error = True,
+        num_heads=16,
+        n_blocks=6,
+        num_epochs= 20,
+        update_bias= True,
+        use_lateral = True,
+        energy_fn_name="scaled_mse",
+        eos_token_id = tokenizer.eos_token_id
+    )
+    model = PCTransformer(config).to(device)
+    model = DDP(model, device_ids=[local_rank], 
+                output_device=local_rank, 
+                find_unused_parameters=True)
+    
+    model.module.register_all_lateral_weights()
+
+    train_loader, valid_loader, _ = get_loaders(distributed=True)
+    
+    start_time = time.time()
+    global_step = 0
+    train_energies = []
+    val_energies = []
+    
+    rank = dist.get_rank() if dist.is_initialized() else 0
+    if rank == 0:
+        print("========== Training started ==========", flush=True) 
+        print(sum(p.numel() for p in model.parameters())/1e6, 'M parameters')
+        
+    for epoch in range(config.num_epochs):
+        if hasattr(train_loader, "sampler") and isinstance(train_loader.sampler, torch.utils.data.DistributedSampler):
+            train_loader.sampler.set_epoch(epoch)
+        
+        if rank == 0:
+            print(f"Epoch {epoch+1}/{config.num_epochs}")
+        
+        model.train()
+        train_energy, train_perplexity, _ = train(model, train_loader, tokenizer, config, global_step, device)
+        train_energies.append(train_energy)
+        
+        model.eval()
+        val_energy, val_perplexity, global_step = train(model, valid_loader, tokenizer, config, global_step, device)
+        val_energies.append(val_energy)
+
+        if rank == 0:
+            print(f"Epoch {epoch+1}/{config.num_epochs} | "
+            f"Train Energy: {train_energy:.4f} | Train Perplexity: {train_perplexity:.4f} | "
+            f"Val Energy: {val_energy:.4f} | Val Perplexity: {val_perplexity:.4f}")
+            
+            if (epoch + 1) % 5 == 0:
+                    os.makedirs("checkpoints", exist_ok=True)
+                    checkpoint = {
+                        'epoch': epoch,
+                        'model_state_dict': model.module.state_dict(),
+                        'train_energy': train_energy,
+                        'val_energy': val_energy,
+                        'train_perplexity': train_perplexity,
+                        'val_perplexity': val_perplexity
+                    }
+                    checkpoint_path = f'checkpoints/model_epoch_{epoch+1}.pt'
+                    torch.save(checkpoint, checkpoint_path)
+                    print(f"Saved checkpoint to {checkpoint_path}")
+
+
+    if rank == 0:
+        plot_metrics(train_energies, val_energies)
+        os.makedirs("checkpoints", exist_ok=True)
+        final_checkpoint = {
+            'epoch': config.num_epochs,
+            'model_state_dict': model.module.state_dict(),
+            'train_energy': train_energy,
+            'val_energy': val_energy,
+            'train_perplexity': train_perplexity,
+            'val_perplexity': val_perplexity
+        }
+        torch.save(final_checkpoint, 'checkpoints/final_model.pt')
+    
+        total_time = time.time() - start_time
+        print(f"\nTraining completed in {total_time:.2f} seconds")
+        print("Final model saved to: checkpoints/final_model.pt")
+        print("========== Training completed ==========")
+    
+    dist.destroy_process_group()
+
+if __name__ == "__main__":
+    main()