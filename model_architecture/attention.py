import torch.nn as nn
import torch
import math
from predictive_coding.pc_layer import PCLayer

class Attention(nn.Module):
    def __init__(self, config):
        super().__init__()

        self.config = config
        self.num_heads = config.num_heads
        self.n_embed = config.n_embed
        self.head_dim = config.n_embed // config.num_heads
        self.dropout = nn.Dropout(config.dropout)

        self.q = nn.Linear(config.n_embed, config.n_embed)
        self.k = nn.Linear(config.n_embed, config.n_embed)
        self.v = nn.Linear(config.n_embed, config.n_embed)
        self.output = nn.Linear(config.n_embed, config.n_embed)

        self.pc_qkv = PCLayer(T=config.T,
            local_learning_rate=config.local_learning_rate,
            is_holding_error=config.is_holding_error,
<<<<<<< HEAD
            update_bias=config.update_bias,
=======
            update_bias = config.update_bias,
            energy_fn_name=config.energy_fn_name,
>>>>>>> c8149b71
        )

        self.pc_output = PCLayer(
            T=config.T,
            local_learning_rate=config.local_learning_rate,
            is_holding_error=config.is_holding_error,
<<<<<<< HEAD
            update_bias=config.update_bias,
=======
            update_bias = config.update_bias,
            energy_fn_name=config.energy_fn_name,
>>>>>>> c8149b71
        )

    def evaluate(self, x):
        batch_size, seq_len, _ = x.size()

        Q = self.q(x)
        K = self.k(x)
        V = self.v(x)

        # Reshape for multi-head: [B, T, H, D/H] → [B, H, T, D/H]
        Q = Q.view(batch_size, seq_len, self.num_heads, self.head_dim).transpose(1, 2)
        K = K.view(batch_size, seq_len, self.num_heads, self.head_dim).transpose(1, 2)
        V = V.view(batch_size, seq_len, self.num_heads, self.head_dim).transpose(1, 2)

        # Attention score: [B, H, T, T]
        attention_scores = torch.matmul(Q, K.transpose(-2, -1)) / math.sqrt(
            self.head_dim
        )
        mask = torch.tril(torch.ones(seq_len, seq_len, device=x.device)).bool()
        mask = mask.unsqueeze(0).unsqueeze(0)
        scores = attention_scores.masked_fill(~mask, float("-inf"))

        attention_probs = nn.Softmax(dim=-1)(scores)
        attention_probs = self.dropout(attention_probs)

        # Context vector: [B, H, T, D/H]
        context = torch.matmul(attention_probs, V)

        # Concatenate heads: [B, T, H, D/H] → [B, T, D]
        context = (
            context.transpose(1, 2).contiguous().view(batch_size, seq_len, self.n_embed)
        )
        output = self.output(context)

        return output<|MERGE_RESOLUTION|>--- conflicted
+++ resolved
@@ -21,24 +21,16 @@
         self.pc_qkv = PCLayer(T=config.T,
             local_learning_rate=config.local_learning_rate,
             is_holding_error=config.is_holding_error,
-<<<<<<< HEAD
-            update_bias=config.update_bias,
-=======
             update_bias = config.update_bias,
             energy_fn_name=config.energy_fn_name,
->>>>>>> c8149b71
         )
 
         self.pc_output = PCLayer(
             T=config.T,
             local_learning_rate=config.local_learning_rate,
             is_holding_error=config.is_holding_error,
-<<<<<<< HEAD
-            update_bias=config.update_bias,
-=======
             update_bias = config.update_bias,
             energy_fn_name=config.energy_fn_name,
->>>>>>> c8149b71
         )
 
     def evaluate(self, x):
