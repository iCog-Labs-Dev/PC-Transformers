--- conflicted
+++ resolved
@@ -34,23 +34,4 @@
             is_holding_error=config.is_holding_error,
             update_bias=config.update_bias,
             energy_fn_name=config.energy_fn_name,
-<<<<<<< HEAD
-        )
-
-    def evaluate(self, x):
-        """
-        Evaluate the MLP block in inference mode (no predictive coding).
-
-        Args:
-            x (torch.Tensor): Input tensor of shape (B, T, n_embed).
-        Returns:
-            torch.Tensor: Output tensor after two linear layers.
-        """
-        fc_1 = self.fc1(x)
-        fc_2 = self.fc2(fc_1)
-
-        return fc_2
-=======
-            
-        )
->>>>>>> 14402194
+        )