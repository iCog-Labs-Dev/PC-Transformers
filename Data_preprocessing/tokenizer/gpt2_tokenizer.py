import os
import time
import pickle
from transformers import GPT2TokenizerFast
from Data_preprocessing.config import Config
import argparse

"""
GPT-2 Tokenizer Wrapper Script

This script tokenizes dataset splits (train/valid/test) using the GPT-2 tokenizer and saves the tokenized IDs.

Usage:
    python -m Data_preprocessing.tokenizer.gpt2_tokenizer --dataset=<dataset_name>

Arguments:
    --dataset: Dataset to use (default: opwb)
        Choices:
            ptb  - Penn Treebank dataset
            opwb - Open WebBook dataset
"""

"""
This script initializes a GPT-2 tokenizer (Fast version) and prepares it for tokenizing
data from a specified dataset. It adds special tokens, tokenizes train/valid/test
splits, appends EOS tokens, and saves the tokenized sequences as pickle files for later use.

Usage:
    Run as a module to tokenize the dataset:
    > python -m Data_preprocessing.tokenizer.gpt2_tokenizer

"""

class GPT2TokenizerWrapper:
    def __init__(self, dataset_name=Config.DATASET_NAME):
        print(f"Initializing tokenizer for dataset: {dataset_name}")  
        os.makedirs(Config.TOKENIZER_DIR, exist_ok=True)
        print(f"Ensured tokenizer directory exists: {Config.TOKENIZER_DIR}")  
        self.tokenizer = GPT2TokenizerFast.from_pretrained("gpt2")

        special_tokens = {"pad_token": "[PAD]", "eos_token": "[EOS]"}
        self.tokenizer.add_special_tokens(special_tokens)
        self.vocab_size = self.tokenizer.vocab_size + len(special_tokens)

        print("Special tokens have been added...") 
        self.dataset_name = dataset_name
        self.tokenizer_path = os.path.join(Config.TOKENIZER_DIR, f"gpt2_tokenizer_{dataset_name}.json")

    def tokenize_and_save(self, subset_name):
        subset_path = os.path.join(Config.DATA_DIR, self.dataset_name, f"{subset_name}.txt")
        if not os.path.exists(subset_path):
           raise FileNotFoundError(f"{subset_name}.txt not found in {os.path.join(Config.DATA_DIR, self.dataset_name)}")

        MAX_SEQ_LENGTH = Config.MAX_LENGTH
        print(f"Reading file: {subset_path}")  # Debug statement

        with open(subset_path, "r", encoding="utf-8") as f:
             sep_id = self.tokenizer.eos_token_id
             tokenized = []
             for line in f:
                 line = line.strip()
                 if not line:
                    continue
                 encoded_line = self.tokenizer.encode(line, truncation=True, max_length=MAX_SEQ_LENGTH - 1)
                 if len(encoded_line) + 1 > MAX_SEQ_LENGTH:
                    encoded_line = encoded_line[:MAX_SEQ_LENGTH - 1]  # Leave space for EOS token
                 encoded_line.append(sep_id)
                 tokenized.append(encoded_line)

    # Validate token IDs
        max_token_id = max(max(seq) for seq in tokenized)
        print(f"Maximum token ID in {subset_name}: {max_token_id}")
        if max_token_id >= self.vocab_size:
           raise ValueError(f"Token ID {max_token_id} exceeds vocabulary size ({self.vocab_size}).")

        output_path = os.path.join(Config.TOKENIZER_DIR, f"{self.dataset_name}_{subset_name}_ids.pkl")
        print(f"Saving tokenized data to: {output_path}")  # Debug statement
        if os.path.exists(output_path):
           print(f"Tokenized IDs already exist for {subset_name} at {output_path}, skipping.")
           return

        with open(output_path, "wb") as f:
            pickle.dump(tokenized, f)
        print(f"Tokenized {subset_name}.txt and saved IDs to {output_path}")
    def save_tokenizer(self):
        print(f"Saving tokenizer configuration to: {self.tokenizer_path}")  
        self.tokenizer.save_pretrained(self.tokenizer_path)
        print(f"Tokenizer saved to {self.tokenizer_path}")


if __name__ == "__main__":
    parser = argparse.ArgumentParser()
    parser.add_argument(
        '--dataset', 
        type=str, 
        default='opwb', 
        choices=['ptb', 'opwb'], 
        help=(
            "Dataset to use:\n"
            "  ptb  - Penn Treebank dataset\n"
            "  opwb - Open WebBook dataset\n"
        ))
    
    args = parser.parse_args()
    print(f"Using dataset: {args.dataset}")

    print("Starting tokenizer script...")  
    tokenizer_wrapper = GPT2TokenizerWrapper(args.dataset)  
    print("Tokenizer initialized.")  

    for subset_name in ["train", "valid", "test"]:
        print(f"Processing subset: {subset_name}")  
        tokenizer_wrapper.tokenize_and_save(subset_name)

    tokenizer_wrapper.save_tokenizer()
<<<<<<< HEAD
    print("Tokenizer script completed.")  
    
=======
    total_time = time.time() - start_time
    print(f"\nTokenizer completed in {total_time:.2f} seconds")
>>>>>>> fdd15c6f
<|MERGE_RESOLUTION|>--- conflicted
+++ resolved
@@ -6,9 +6,9 @@
 import argparse
 
 """
-GPT-2 Tokenizer Wrapper Script
-
-This script tokenizes dataset splits (train/valid/test) using the GPT-2 tokenizer and saves the tokenized IDs.
+This script initializes a GPT-2 tokenizer (Fast version) and prepares it for tokenizing
+data from a specified dataset. It adds special tokens, tokenizes train/valid/test
+splits, appends EOS tokens, and saves the tokenized sequences as pickle files for later use.
 
 Usage:
     python -m Data_preprocessing.tokenizer.gpt2_tokenizer --dataset=<dataset_name>
@@ -18,17 +18,6 @@
         Choices:
             ptb  - Penn Treebank dataset
             opwb - Open WebBook dataset
-"""
-
-"""
-This script initializes a GPT-2 tokenizer (Fast version) and prepares it for tokenizing
-data from a specified dataset. It adds special tokens, tokenizes train/valid/test
-splits, appends EOS tokens, and saves the tokenized sequences as pickle files for later use.
-
-Usage:
-    Run as a module to tokenize the dataset:
-    > python -m Data_preprocessing.tokenizer.gpt2_tokenizer
-
 """
 
 class GPT2TokenizerWrapper:
@@ -113,10 +102,5 @@
         tokenizer_wrapper.tokenize_and_save(subset_name)
 
     tokenizer_wrapper.save_tokenizer()
-<<<<<<< HEAD
-    print("Tokenizer script completed.")  
-    
-=======
     total_time = time.time() - start_time
-    print(f"\nTokenizer completed in {total_time:.2f} seconds")
->>>>>>> fdd15c6f
+    print(f"\nTokenizer completed in {total_time:.2f} seconds")